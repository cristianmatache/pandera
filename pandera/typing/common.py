"""Common typing functionality."""
# pylint:disable=abstract-method,disable=too-many-ancestors

import inspect
from typing import TYPE_CHECKING, Any, Generic, Optional, Type, TypeVar

import pandas as pd
import typing_inspect

from .. import dtypes
from ..engines import numpy_engine, pandas_engine

Bool = dtypes.Bool  #: ``"bool"`` numpy dtype
DateTime = dtypes.DateTime  #: ``"datetime64[ns]"`` numpy dtype
Timedelta = dtypes.Timedelta  #: ``"timedelta64[ns]"`` numpy dtype
Category = dtypes.Category  #: pandas ``"categorical"`` datatype
Float = dtypes.Float  #: ``"float"`` numpy dtype
Float16 = dtypes.Float16  #: ``"float16"`` numpy dtype
Float32 = dtypes.Float32  #: ``"float32"`` numpy dtype
Float64 = dtypes.Float64  #: ``"float64"`` numpy dtype
Int = dtypes.Int  #: ``"int"`` numpy dtype
Int8 = dtypes.Int8  #: ``"int8"`` numpy dtype
Int16 = dtypes.Int16  #: ``"int16"`` numpy dtype
Int32 = dtypes.Int32  #: ``"int32"`` numpy dtype
Int64 = dtypes.Int64  #: ``"int64"`` numpy dtype
UInt8 = dtypes.UInt8  #: ``"uint8"`` numpy dtype
UInt16 = dtypes.UInt16  #: ``"uint16"`` numpy dtype
UInt32 = dtypes.UInt32  #: ``"uint32"`` numpy dtype
UInt64 = dtypes.UInt64  #: ``"uint64"`` numpy dtype
INT8 = pandas_engine.INT8  #: ``"Int8"`` pandas dtype:: pandas 0.24.0+
INT16 = pandas_engine.INT16  #: ``"Int16"`` pandas dtype: pandas 0.24.0+
INT32 = pandas_engine.INT32  #: ``"Int32"`` pandas dtype: pandas 0.24.0+
INT64 = pandas_engine.INT64  #: ``"Int64"`` pandas dtype: pandas 0.24.0+
UINT8 = pandas_engine.UINT8  #: ``"UInt8"`` pandas dtype:: pandas 0.24.0+
UINT16 = pandas_engine.UINT16  #: ``"UInt16"`` pandas dtype: pandas 0.24.0+
UINT32 = pandas_engine.UINT32  #: ``"UInt32"`` pandas dtype: pandas 0.24.0+
UINT64 = pandas_engine.UINT64  #: ``"UInt64"`` pandas dtype: pandas 0.24.0+
Object = numpy_engine.Object  #: ``"object"`` numpy dtype
String = dtypes.String  #: ``"str"`` numpy dtype
#: ``"string"`` pandas dtypes: pandas 1.0.0+. For <1.0.0, this enum will
#: fall back on the str-as-object-array representation.
STRING = pandas_engine.STRING  #: ``"str"`` numpy dtype
BOOL = pandas_engine.BOOL  #: ``"str"`` numpy dtype

try:
    Geometry = pandas_engine.Geometry  # : ``"geometry"`` geopandas dtype
    GEOPANDAS_INSTALLED = True
except AttributeError:
    GEOPANDAS_INSTALLED = False

if GEOPANDAS_INSTALLED:
    GenericDtype = TypeVar(  # type: ignore
        "GenericDtype",
        bool,
        int,
        str,
        float,
        pd.core.dtypes.base.ExtensionDtype,
        Bool,
        DateTime,
        Timedelta,
        Category,
        Float,
        Float16,
        Float32,
        Float64,
        Int,
        Int8,
        Int16,
        Int32,
        Int64,
        UInt8,
        UInt16,
        UInt32,
        UInt64,
        INT8,
        INT16,
        INT32,
        INT64,
        UINT8,
        UINT16,
        UINT32,
        UINT64,
        Object,
        String,
        STRING,
        Geometry,
        covariant=True,
    )
else:
    GenericDtype = TypeVar(  # type: ignore
        "GenericDtype",
        bool,
        int,
        str,
        float,
        pd.core.dtypes.base.ExtensionDtype,
        Bool,
        DateTime,
        Timedelta,
        Category,
        Float,
        Float16,
        Float32,
        Float64,
        Int,
        Int8,
        Int16,
        Int32,
        Int64,
        UInt8,
        UInt16,
        UInt32,
        UInt64,
        INT8,
        INT16,
        INT32,
        INT64,
        UINT8,
        UINT16,
        UINT32,
        UINT64,
        Object,
        String,
        STRING,
        covariant=True,
    )

Schema = TypeVar("Schema", bound="SchemaModel")  # type: ignore


# pylint:disable=invalid-name
if TYPE_CHECKING:
    T = TypeVar("T")  # pragma: no cover
else:
    T = Schema


class DataFrameBase(Generic[T]):
    # pylint: disable=too-few-public-methods
    """
    Pandera Dataframe base class for validating dataframes on
    initialization.
    """

    default_dtype: Optional[Type] = None

    def __setattr__(self, name: str, value: Any) -> None:
        # pylint: disable=no-member
        object.__setattr__(self, name, value)
        if name == "__orig_class__":
            orig_class = getattr(self, "__orig_class__")
            class_args = getattr(orig_class, "__args__", None)
            if class_args is not None and any(
                x.__name__ == "SchemaModel"
                for x in inspect.getmro(class_args[0])
            ):
                schema_model = value.__args__[0]

            # prevent the double validation problem by preventing checks for
            # dataframes with a defined pandera.schema
            pandera = getattr(self, "pandera")
            if (
                pandera.schema is None
                or pandera.schema != schema_model.to_schema()
            ):
                # pylint: disable=self-cls-assignment
                self = schema_model.validate(self)
                pandera.add_schema(schema_model.to_schema())


# pylint:disable=too-few-public-methods
class SeriesBase(Generic[GenericDtype]):
    """Pandera Series base class to use for all pandas-like APIs."""

<<<<<<< HEAD
    def __get__(
        self, instance: object, owner: Type
    ) -> str:  # pragma: no cover
        raise AttributeError("Series should resolve to Field-s")
=======
    default_dtype: Optional[Type] = None
>>>>>>> 464a67aa


# pylint:disable=too-few-public-methods
class IndexBase(Generic[GenericDtype]):
    """Representation of pandas.Index, only used for type annotation.

    *new in 0.5.0*
    """

<<<<<<< HEAD
    def __get__(
        self, instance: object, owner: Type
    ) -> str:  # pragma: no cover
        raise AttributeError("Indexes should resolve to pa.Index-s")
=======
    default_dtype: Optional[Type] = None
>>>>>>> 464a67aa


class AnnotationInfo:  # pylint:disable=too-few-public-methods
    """Captures extra information about an annotation.

    Attributes:
        origin: The non-parameterized generic class.
        arg: The first generic type (SchemaModel does not support more than
            1 argument).
        literal: Whether the annotation is a literal.
        optional: Whether the annotation is optional.
        raw_annotation: The raw annotation.
        metadata: Extra arguments passed to :data:`typing.Annotated`.
    """

    def __init__(self, raw_annotation: Type) -> None:
        self._parse_annotation(raw_annotation)

    @property
    def is_generic_df(self) -> bool:
        """True if the annotation is a DataFrameBase subclass."""
        try:
            if self.origin is None:
                return False
            return issubclass(self.origin, DataFrameBase)
        except TypeError:
            return False

    def _parse_annotation(self, raw_annotation: Type) -> None:
        """Parse key information from annotation.

        :param annotation: A subscripted type.
        :returns: Annotation
        """
        self.raw_annotation = raw_annotation
        self.origin = self.arg = None

        self.optional = typing_inspect.is_optional_type(raw_annotation)
        if self.optional and typing_inspect.is_union_type(raw_annotation):
            # Annotated with Optional or Union[..., NoneType]
            # get_args -> (pandera.typing.Index[str], <class 'NoneType'>)
            raw_annotation = typing_inspect.get_args(raw_annotation)[0]

        self.origin = typing_inspect.get_origin(raw_annotation)
        # Replace empty tuple returned from get_args by None
        args = typing_inspect.get_args(raw_annotation) or None
        self.arg = args[0] if args else args

        self.metadata = getattr(self.arg, "__metadata__", None)
        if self.metadata:
            self.arg = typing_inspect.get_args(self.arg)[0]

        self.literal = typing_inspect.is_literal_type(self.arg)
        if self.literal:
            self.arg = typing_inspect.get_args(self.arg)[0]

        self.default_dtype = getattr(raw_annotation, "default_dtype", None)<|MERGE_RESOLUTION|>--- conflicted
+++ resolved
@@ -172,15 +172,13 @@
 # pylint:disable=too-few-public-methods
 class SeriesBase(Generic[GenericDtype]):
     """Pandera Series base class to use for all pandas-like APIs."""
-
-<<<<<<< HEAD
+    
+    default_dtype: Optional[Type] = None
+
     def __get__(
         self, instance: object, owner: Type
     ) -> str:  # pragma: no cover
         raise AttributeError("Series should resolve to Field-s")
-=======
-    default_dtype: Optional[Type] = None
->>>>>>> 464a67aa
 
 
 # pylint:disable=too-few-public-methods
@@ -189,15 +187,13 @@
 
     *new in 0.5.0*
     """
-
-<<<<<<< HEAD
+    
+    default_dtype: Optional[Type] = None
+
     def __get__(
         self, instance: object, owner: Type
     ) -> str:  # pragma: no cover
         raise AttributeError("Indexes should resolve to pa.Index-s")
-=======
-    default_dtype: Optional[Type] = None
->>>>>>> 464a67aa
 
 
 class AnnotationInfo:  # pylint:disable=too-few-public-methods
